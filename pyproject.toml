--- conflicted
+++ resolved
@@ -9,15 +9,12 @@
 readme = "README.md"
 requires-python = ">=3.11"
 dependencies = [
-<<<<<<< HEAD
 #    "device-spinner @ git+ssh://git@github.com/AllenNeuralDynamics/device-spinner.git@main#egg=device_spinner",
 #    "vicivalve @ git+ssh://git@gitlab.com:Poofjunior/vicivalve.git@dev/cmds_and_directional_moves#egg=vicivalve",
 #    "runze_control",
     "pyzmq>=26.2.0",
-=======
     "pytest>=8.3.5",
     "ruff>=0.9.9",
->>>>>>> b8c0cf19
     "Pint>=0.21.1",
     "pandas>=2.0.3",
     "igraph>=0.11.5",
